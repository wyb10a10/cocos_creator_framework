--- conflicted
+++ resolved
@@ -1,112 +1,95 @@
-import { assetManager } from "cc";
-import { Sprite } from "cc";
-import { VideoPlayer } from "cc";
-import { sp } from "cc";
-import { SpriteFrame } from "cc";
-import { Component, Node, Label, Asset, Prefab, _decorator, instantiate, resources } from "cc";
-import { resLoader } from "../res/ResLoader";
-
-const { ccclass, property } = _decorator;
-
-@ccclass
-export default class NetExample extends Component {
-    @property(Node)
-    attachNode: Node | null = null;
-    @property(Label)
-    dumpLabel: Label | null = null;
-    ress: Asset[] = [];
-    remoteRes: Asset | null = null;
-
-    start() {
-    }
-
-    onLoadRes() {
-        // 动态加载资源
-        resources.load("prefabDir/HelloWorld", Prefab,
-            (error, prefab) => {
-                if (!error) {
-                    instantiate(prefab).parent = this.attachNode;
-                }
-            });
-    }
-
-    onUnloadRes() {
-<<<<<<< HEAD
-        // 释放动态加载的资源
-        this.attachNode!.destroyAllChildren();
-        resources.release("prefabDir/HelloWorld");
-=======
-        this.attachNode.destroyAllChildren();
-        cc.loader.releaseRes("prefabDir/HelloWorld");
->>>>>>> cfb686f0
-    }
-
-    onMyLoadRes() {
-        if (this.ress.length > 0) {
-            console.log(`this.ress.length is ${this.ress.length}`);
-            return;
-        }
-        resLoader.loadDir("prefabDir", Prefab, (error, prefabs) => {
-            if (!error) {
-                this.ress.push(...prefabs);
-                for (let i = 0; i < prefabs.length; ++i) {
-                    instantiate(prefabs[i]).parent = this.attachNode;
-                }
-            }
-        });
-        resLoader.load("alien/alien-pro", sp.SkeletonData, (err, spineAsset)=> {
-            if (!err) {
-                let node = new Node();
-                node.parent = this.attachNode;
-                let skCom = node.addComponent(sp.Skeleton);
-                skCom.skeletonData = spineAsset;
-                skCom.setAnimation(0, 'run', true);
-                this.ress?.push(spineAsset);
-            }
-        });
-    }
-
-    onMyUnloadRes() {
-<<<<<<< HEAD
-        this.attachNode?.destroyAllChildren();
-        if (this.ress.length > 0) {
-            for (let item of this.ress) {
-                item.decRef(true);
-=======
-        this.attachNode.destroyAllChildren();
-        if (this.ress) {
-            for(let item of this.ress) {
-                ResLoader.release(item);
->>>>>>> cfb686f0
-            }
-            this.ress = [];
-        }
-    }
-
-    onLoadRemote() {
-        resLoader.load("http://tools.itharbors.com/christmas/res/tree.png", (err, res) => {
-            if (err || !res) return;
-            this.remoteRes = res;
-            let spriteFrame = new SpriteFrame();
-            spriteFrame.texture = res;
-            let node = new Node("tmp");
-            let sprite = node.addComponent(Sprite);
-            sprite.spriteFrame = spriteFrame;
-            node.parent = this.attachNode;
-        })
-    }
-
-    onUnloadRemote() {
-<<<<<<< HEAD
-        this.attachNode!.destroyAllChildren();
-        this.remoteRes!.decRef();
-=======
-        this.attachNode.destroyAllChildren();
-        this.remoteRes.decRef();
->>>>>>> cfb686f0
-    }
-
-    onDump() {
-        this.dumpLabel!.string = `当前资源总数:${assetManager.assets.count}`;
-    }
-}
+import { assetManager } from "cc";
+import { Sprite } from "cc";
+import { VideoPlayer } from "cc";
+import { sp } from "cc";
+import { SpriteFrame } from "cc";
+import { Component, Node, Label, Asset, Prefab, _decorator, instantiate, resources } from "cc";
+import { resLoader } from "../res/ResLoader";
+
+const { ccclass, property } = _decorator;
+
+@ccclass
+export default class NetExample extends Component {
+    @property(Node)
+    attachNode: Node | null = null;
+    @property(Label)
+    dumpLabel: Label | null = null;
+    ress: Asset[] = [];
+    remoteRes: Asset | null = null;
+
+    start() {
+    }
+
+    onLoadRes() {
+        // 动态加载资源
+        resources.load("prefabDir/HelloWorld", Prefab,
+            (error, prefab) => {
+                if (!error) {
+                    instantiate(prefab).parent = this.attachNode;
+                }
+            });
+    }
+
+    onUnloadRes() {
+        // 释放动态加载的资源
+        this.attachNode.destroyAllChildren();
+        cc.loader.releaseRes("prefabDir/HelloWorld");
+    }
+
+    onMyLoadRes() {
+        if (this.ress.length > 0) {
+            console.log(`this.ress.length is ${this.ress.length}`);
+            return;
+        }
+        resLoader.loadDir("prefabDir", Prefab, (error, prefabs) => {
+            if (!error) {
+                this.ress.push(...prefabs);
+                for (let i = 0; i < prefabs.length; ++i) {
+                    instantiate(prefabs[i]).parent = this.attachNode;
+                }
+            }
+        });
+        resLoader.load("alien/alien-pro", sp.SkeletonData, (err, spineAsset)=> {
+            if (!err) {
+                let node = new Node();
+                node.parent = this.attachNode;
+                let skCom = node.addComponent(sp.Skeleton);
+                skCom.skeletonData = spineAsset;
+                skCom.setAnimation(0, 'run', true);
+                this.ress?.push(spineAsset);
+            }
+        });
+    }
+
+    onMyUnloadRes() {
+        this.attachNode.destroyAllChildren();
+        if (this.ress) {
+            for(let item of this.ress) {
+                ResLoader.release(item);
+            }
+            this.ress = [];
+        }
+    }
+
+    onLoadRemote() {
+        resLoader.load("http://tools.itharbors.com/christmas/res/tree.png", (err, res) => {
+            if (err || !res) return;
+            this.remoteRes = res;
+            let spriteFrame = new SpriteFrame();
+            spriteFrame.texture = res;
+            let node = new Node("tmp");
+            let sprite = node.addComponent(Sprite);
+            sprite.spriteFrame = spriteFrame;
+            node.parent = this.attachNode;
+        })
+    }
+
+    onUnloadRemote() {
+        this.attachNode.destroyAllChildren();
+        this.remoteRes.decRef();
+    }
+
+    onDump() {
+        this.dumpLabel!.string = `当前资源总数:${assetManager.assets.count}`;
+    }
+}